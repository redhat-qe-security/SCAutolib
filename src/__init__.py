--- conflicted
+++ resolved
@@ -41,13 +41,6 @@
             ca_dir = data["ca_dir"]
         conf_file = conf_file.split("/")[-1]
         with open(env_file, "w") as f:
-<<<<<<< HEAD
-            f.write(f"WORK_DIR={work_dir}\n")
-            f.write(f"TMP={join(work_dir, 'tmp')}\n")
-            f.write(f"CONF_DIR={join(work_dir, 'conf')}\n")
-            f.write(f"BACKUP={join(work_dir, 'tmp', 'backup')}\n")
-            f.write(f"CONF={conf_file}\n")
-=======
             f.write(f"WORK_DIR={ca_dir}\n")
             f.write(f"TMP={join(ca_dir, 'tmp')}\n")
             f.write(f"CONF_DIR={join(ca_dir, 'conf')}\n")
@@ -56,7 +49,6 @@
             f.write(f"BACKUP={join(ca_dir, 'tmp', 'backup')}\n")
             f.write(f"CONF={conf_file}\n")
             f.write(f"CA_DIR={ca_dir}\n")
->>>>>>> 128c623f
     return env_file
 
 
