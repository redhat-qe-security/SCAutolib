<<<<<<< HEAD
from os.path import (exists, realpath, isfile, dirname, abspath, join)
from os import mkdir
import click
import yaml
import subprocess as subp
from shutil import copy
from re import match
from decouple import config
import utils as utils
from SCAutolib import env_logger

# TODO add docs about parameters
DIR_PATH = dirname(abspath(__file__))
SETUP_CA = f"{DIR_PATH}/env/setup_ca.sh"
SETUP_VSC = f"{DIR_PATH}/env/setup_virt_card.sh"
CLEANUP_CA = f"{DIR_PATH}/env/cleanup_ca.sh"
WORK_DIR = f"{DIR_PATH}/virt_card"
TMP = f"{WORK_DIR}/tmp"
CONF_DIR = f"{WORK_DIR}/conf"
KEYS = f"{TMP}/keys"
CERTS = f"{TMP}/certs"
BACKUP = f"{TMP}/backup"
CONFIG_DATA = None  # for caching configuration data


@click.group()
def cli():
    pass


def check_env():
    """
    Insure that environment variables are loaded from .env file.
    """
    global BACKUP
    global KEYS
    global CERTS
    global TMP
    if BACKUP is None:
        BACKUP = config("BACKUP")
    if KEYS is None:
        KEYS = config("KEYS")
    if CERTS is None:
        CERTS = config("CERTS")
    if TMP is None:
        CERTS = config("TMP")


@click.command()
@click.option("--setup", "-s", is_flag=True, default=False, required=False,
              help="Flag for automatic execution of local CA and virtual "
                   "smart card deployment")
@click.option("--conf", "-c", type=click.Path(),
              help="Path to YAML file with configurations.", required=False)
@click.option("--work-dir", "-w", type=click.Path(), required=False,
              default=DIR_PATH,
              help="Absolute path to working directory"
                   "Value WORK_DIR in configuration file can overwrite "
                   "this parameter.")
@click.option("--env-file", "-e", type=click.Path(), required=False, default=None,
              help="Absolute path to .env file with environment varibles to be "
                   "used in the library.")
def prepair(setup, conf, work_dir, env_file):
    """
    Prepair the whole test envrionment including temporary directories, necessary
    configuration files and services. Also can automaticaly run setup for local
    CA and virtual smart card.

    Args:
        setup: if you want to automatically run other setup steps
        conf: path to configuration file im YAML format
        work_dir: path to working directory. Can be overwritten
                  by varible WORK_DIR in confugration file
        env_file: path to already existing .env file
    """
    # TODO: add geting of work_dir from configuraion file
    env_file = _load_env(env_file, work_dir)

    _prep_tmp_dirs()
    env_logger.debug("tmp directories are created")

    usernames = _read_config(conf, items=["local_user.name",
                                          "krb_user.name"])
    _create_sssd_config(*usernames)
    env_logger.debug("SSSD configuration file is updated")

    _create_softhsm2_config()
    env_logger.debug("SoftHSM2 configuration file is created in the "
                     f"{CONF_DIR}/softhsm2.conf")

    _create_virtcacard_configs()
    env_logger.debug("Configuration files for virtual smart card are created.")

    _creat_cnf(usernames)

    if setup:
        _setup_ca(conf, env_file)

        _setup_virt_card(env_file)


def _load_env(env_file, work_dir=join(DIR_PATH, "virt_card")) -> str:
    """
    Create .env near source files of the libarary. In .env file following
    variables expected to be present: WORK_DIR, CONF_DIR, TMP, KEYS, CERTS, BACKUP.
    Deployment process would relay on this variables.

    Args:
        env_file:  path to already existing .env file. If given, then it would be just copied to the library.
        work_dir: working directory

    Returns:
        Path to .env file.
    """
    global WORK_DIR
    global CONF_DIR
    global BACKUP

    if env_file is None:
        env_file = f"{DIR_PATH}/.env"
        with open(env_file, "w") as f:
            f.write(f"WORK_DIR={work_dir}\n")
            f.write(f"TMP={join(work_dir, 'tmp')}\n")
            f.write(f"CONF_DIR={join(work_dir, 'conf')}\n")
            f.write(f"KEYS={join(work_dir, 'tmp','keys')}\n")
            f.write(f"CERTS={join(work_dir, 'tmp','certs')}\n")
            f.write(f"BACKUP={join(work_dir, 'tmp','backup')}\n")
    else:
        # .env file should be near source file
        # because this env file is used other source files
        copy(env_file, DIR_PATH)
        env_file = join(DIR_PATH, ".env")
    env_logger.debug("Environment file is created")
    WORK_DIR = work_dir
    CONF_DIR = config("CONF_DIR", cast=str)
    BACKUP = config("BACKUP", cast=str)
    return env_file


def _prep_tmp_dirs():
    """
    Prepair directory structure for test environment. All paths are taken from
    previously loaded env file.
    """
    for dir_env_var in ("WORK_DIR", "TMP", "KEYS", "CERTS", "BACKUP", "CONF_DIR"):
        dir_path = config(dir_env_var, cast=str)
        if not exists(dir_path):
            mkdir(dir_path)


def _creat_cnf(user_list: [], ca: bool = True):
    """
    Create configuration files for OpenSSL to generate certificates and requests.
    Args:
        user_list: list of users for which the configuration file for
                   certificate signing request should be created
        ca: if configuration file for local CA is need to be generated
    """
    if ca:
        ca_cnf = """[ ca ]
default_ca = CA_default

[ CA_default ]
dir              = .
database         = $dir/index.txt
new_certs_dir    = $dir/newcerts

certificate      = $dir/rootCA.crt
serial           = $dir/serial
private_key      = $dir/rootCA.key
RANDFILE         = $dir/rand

default_days     = 365
default_crl_hours = 1
default_md       = sha256

policy           = policy_any 
email_in_dn      = no

name_opt         = ca_default
cert_opt         = ca_default
copy_extensions  = copy

[ usr_cert ]
authorityKeyIdentifier = keyid, issuer

[ v3_ca ]
subjectKeyIdentifier   = hash
authorityKeyIdentifier = keyid:always,issuer:always
basicConstraints       = CA:true
keyUsage               = critical, digitalSignature, cRLSign, keyCertSign

[ policy_any ]
organizationName       = supplied
organizationalUnitName = supplied
commonName             = supplied
emailAddress           = optional

[ req ]
distinguished_name = req_distinguished_name
prompt             = no

[ req_distinguished_name ]
O  = Example
OU = Example Test
CN = Example Test CA
        """
        with open(f"{CONF_DIR}/ca.cnf", "w") as f:
            f.write(ca_cnf)
            env_logger.debug(f"Confugation file for local CA is created {CONF_DIR}/ca.cnf")

    for user in user_list:
        user_cnf = f"""[ req ]
distinguished_name = req_distinguished_name
prompt = no

[ req_distinguished_name ]
O = Example
OU = Example Test
CN = {user}

[ req_exts ]
basicConstraints = CA:FALSE
nsCertType = client, email
nsComment = "{user}"
subjectKeyIdentifier = hash
keyUsage = critical, nonRepudiation, digitalSignature
extendedKeyUsage = clientAuth, emailProtection, msSmartcardLogin
subjectAltName = otherName:msUPN;UTF8:{user}@EXAMPLE.COM, email:{user}@example.com
"""
        with open(f"{CONF_DIR}/req_{user}.cnf", "w") as f:
            f.write(user_cnf)
            env_logger.debug(f"Configuraiton file for CSR for user {user} is created "
                             f"{CONF_DIR}/req_{user}.cnf")


def _create_sssd_config(local_user: str = None, krb_user: str = None):
    """
    Update the content of the sssd.conf file. If file exists, it would be store
    to the backup folder and content in would be edited for testing purposes.
    If file doesn't exist, it would be created and filled with default options.

    Args:
        local_user: username for local user with smart card to add the match rule.
        krb_user: username for kerberos user with smart card to add the match rule.
    """

    holder = "#<{holder}>\n"
    content = []
    if exists("/etc/sssd/sssd.conf"):
        utils._backup("/etc/sssd/sssd.conf", name="sssd-original.conf")
        with open("/etc/sssd/sssd.conf", "r") as f:
            content = f.readlines()
        for index, line in enumerate(content):
            if match(r"^\[(.*)]\n$", line):
                content[index] = line + holder.format(holder=line.rstrip("\n"))
        if local_user:
            rule = f"\n[certmap/shadowutils/{local_user}]\n" \
                   f"matchrule = <SUBJECT>.*CN={local_user}.*\n" \
                   f"#<[certmap/shadowutils/{local_user}]>\n"
            content.append(rule)

        if krb_user:
            pass
            # TODO: add rule for kerberos user
    else:
        content = ["[sssd]\n",
                   "#<[sssd]>\n",
                   "debug_level = 9\n",
                   "services = nss, pam\n",
                   "domains = shadowutils\n",

                   "\n[nss]\n",
                   "#<[nss]>\n",
                   "debug_level = 9\n",

                   "\n[pam]\n",
                   "#<[pam]>\n",
                   "debug_level = 9\n",
                   "pam_cert_auth = True\n",

                   "\n[domain/shadowutils]\n",
                   "#<[domain/shadowutils]>\n"
                   "debug_level = 9\n",
                   "id_provider = files\n"]

        if local_user:
            content.append(f"\n[certmap/shadowutils/{local_user}]\n"
                           f"#<[certmap/shadowutils/{local_user}]>\n"
                           f"matchrule = <SUBJECT>.*CN={local_user}.*\n")
        if krb_user:
            pass
            # TODO: add rule for kerberos user

    with open("/etc/sssd/sssd.conf", "w") as f:
        f.write("".join(content))
        env_logger.debug("Configuration file for SSSD is updated "
                         "in  /etc/sssd/sssd.conf")


def _create_softhsm2_config():
    """
    Create SoftHSM2 configuraion file in conf_dir. Same directory has to be used
    in setup-ca function, otherwise configuraion file wouldn't be found causing
    the error. conf_dir expected to be in work_dir.
    """
    hsm_conf = config("SOFTHSM2_CONF", default=None)
    if hsm_conf is not None:
        with open(f"{BACKUP}/SoftHSM2-conf-env-var", "w") as f:
            f.write(hsm_conf + "\n")
        env_logger.debug(f"Original value of SOFTHSM2_CONF is stored into "
                         f"{BACKUP}/SoftHSM2-conf-env-var file.")
    with open(f"{CONF_DIR}/softhsm2.conf", "w") as f:
        f.write(f"directories.tokendir = {WORK_DIR}/tokens/\n"
                f"slots.removable = true\n"
                f"objectstore.backend = file\n"
                f"log.level = INFO\n")
        env_logger.debug(f"Configuration file for SoftHSM2 is created "
                         f"in {CONF_DIR}/softhsm2.conf.")


def _create_virtcacard_configs():
    """
    Create systemd service (virt_cacard.service) and semodule (virtcacard.cil)
    for virtual smart card.
    """
    # TODO create virt_cacard.service
    service_path = "/etc/systemd/system/virt_cacard.service"
    module_path = f"{CONF_DIR}/virtcacard.cil"
    if exists(service_path):
        utils._backup(service_path, "virt_cacard-original.service")
    if exists(module_path):
        utils._backup(module_path, "virtcacard-original.cil")

    with open(service_path, "w") as f:
        f.write(f"""[Unit]
Description=virt_cacard Service
Requires=pcscd.service

[Service]
Environment=SOFTHSM2_CONF="{CONF_DIR}/softhsm2.conf"
WorkingDirectory={WORK_DIR}
ExecStart=/usr/bin/virt_cacard >> /var/log/virt_cacard.debug 2>&1
KillMode=process

[Install]
WantedBy=multi-user.target
""")
    env_logger.debug(
        f"Service file {service_path} for virtual smart card is created.")

    with open(module_path, "w") as f:
        f.write("""(allow pcscd_t node_t (tcp_socket (node_bind)));

; allow p11_child to read softhsm cache - not present in RHEL by default
(allow sssd_t named_cache_t (dir (read search)));""")

    env_logger.debug(f"SELinux module create {module_path}")


def _read_config(conf, items: [str] = None) -> list:
    """
    Read data from the configuration file and return require items or full
    content.

    Args:
        conf: path to configuration file
        items: list of items to extracrt from the configuration file.
               If None, full contant would be returned

    Returns:
        list with required items
    """
    global CONFIG_DATA
    if CONFIG_DATA is None:
        with open(conf, "r") as file:
            CONFIG_DATA = yaml.load(file, Loader=yaml.FullLoader)
            assert CONFIG_DATA, "Data are not loaded correctly."

    if items is None:
        return CONFIG_DATA
    return_list = []
    for item in items:
        parts = item.split(".")
        value = CONFIG_DATA
        for part in parts:
            try:
                if value is None:
                    raise KeyError
                value = value.get(part)

                if part == parts[-1]:
                    return_list.append(value)
            except KeyError:
                env_logger.debug(
                    f"Key {part} not present in the configuration file. Skip.")
                break
    return return_list


@click.command()
@click.option("--env", type=click.Path(), required=False, default=None,
              help="Path to .env file with specified variables")
@click.option("--conf", "-c", type=click.Path(), required=True,
              help="Path to YAML file with configurations")
@click.option("--work-dir", type=click.Path(), required=False,
              default=join(DIR_PATH, "virt_card"),
              help=f"Path to working directory. By default is "
                   f"{join(DIR_PATH, 'virt_card')}")
def setup_ca(conf, env_file, work_dir):
    """
    CLI command for setup the local CA.

    Args:
        conf: Path to YAML file with configurations
        work_dir: Path to working directory. By default working directory is 
                  in the source directory of the library
        env_file: Path to .env file with specified variables
    """

    env_path = _load_env(env_file, work_dir)
    _setup_ca(conf, env_path)


def _setup_ca(conf, env_file):
    check_env()
    assert exists(realpath(conf)), f"File {conf} is not exist."
    assert isfile(realpath(conf)), f"{conf} is not a file."

    env_logger.debug("Start setup of local CA")

    user = _read_config(conf, items=["local_user"])[0]
    out = subp.run(["bash", SETUP_CA,
                    "--username", user["name"],
                    "--userpasswd", user["passwd"],
                    "--pin", user["pin"],
                    "--env", env_file])
    assert out.returncode == 0, "Something break in setup playbook :("
    env_logger.debug("Setup of local CA is completed")


@click.command()
@click.option("--env", type=click.Path(), required=False, default=None,
              help="Path to .env file with specified variables")
@click.option("--work-dir", type=click.Path(), required=False,
              default=join(DIR_PATH, "virt_card"),
              help="Working directory where all necessary files and directories "
                   "are/will be stored")
def setup_virt_card(env, work_dir):
    """
    Setup virtual smart card. Has to be run after configuration of the local CA.

    Args:
        env: Path to .env file with specified variables
        work_dir: Working directory where all necessary files and directories
                  are/will be stored
    """
    env_path = _load_env(env, work_dir)
    _setup_virt_card(env_path)


def _setup_virt_card(env_file):
    """
    Call setup scritp fro virtual smart card

    Args:
        env_file: Path to .env file
    """
    check_env()
    env_logger.debug("Start setup of local CA")
    out = subp.run(["bash", SETUP_VSC, "-c", CONF_DIR, "-e", env_file])

    assert out.returncode == 0, "Something break in setup playbook :("
    env_logger.debug("Setup of local CA is completed")


@click.command()
@click.option("--conf", "-c", type=click.Path(), help="Path to YAML file with configurations")
def cleanup_ca(conf):
    """
    Cleanup the host after configuration of the testing environment.

    Args:
        conf: path to configuraion file in YAML format
    """
    env_logger.debug("Start cleanup of local CA")

    username = _read_config(conf, ["local_user.name"])[0]
    # TODO: check after adding kerberos user that everything is also OK
    out = subp.run(
        ["bash", CLEANUP_CA, "--username", username])

    assert out.returncode == 0, "Something break in cleanup script :("
    env_logger.debug("Cleanup of local CA is completed")


cli.add_command(setup_ca)
cli.add_command(setup_virt_card)
cli.add_command(cleanup_ca)
cli.add_command(prepair)

if __name__ == "__main__":
    cli()
=======
from posixpath import join
import subprocess as subp
from subprocess import PIPE, run, Popen
from configparser import ConfigParser
from os.path import (exists, split)
from os import chmod
from pathlib import Path
from crypt import crypt

import yaml
from decouple import config
from pysftp import Connection
from SCAutolib import env_logger
from SCAutolib.src import (BACKUP, SETUP_CA, SETUP_IPA_SERVER, INSTALL_IPA_CLIENT,
                           SETUP_VSC, ADD_IPA_CLIENT)

import utils


def create_kdc_config(sftp: Connection):
    realm = read_config("krb.realm_name")
    kdc_conf = "/var/kerberos/krb5kdc/kdc.conf"
    env_logger.debug(f"Realm name: {realm}")

    sftp.get(kdc_conf, f"{BACKUP}/kdc-original.conf")
    env_logger.debug(
        f"File {kdc_conf} is copied to {BACKUP}/kdc-original.conf")

    cnf = ConfigParser()
    cnf.optionxform = str
    with sftp.open(kdc_conf, "r") as f:
        cnf.read_file(f, source="kdc.conf")

        for sec in ["kdcdefaults", "realms"]:
            if not cnf.has_section(sec):
                env_logger.debug(
                    f"Section {sec} is not present in {kdc_conf}.")
                cnf.add_section(sec)
                env_logger.debug(f"Section {sec} in {kdc_conf} is created.")
        present = True
        if not cnf.has_option("realms", realm):
            env_logger.debug(
                f"Option {realm} is not present in realms section in {kdc_conf}.")
            cnf.set("realms", realm, "{}")
            env_logger.debug(
                f"Option {realm} is created in realms section in {kdc_conf}.")
            present = False
        # Parse options for realm in {...}

        d = {"acl_file": "/var/kerberos/krb5kdc/kadm5.acl",
             "dict_file": "/usr/share/dict/words",
             "admin_keytab": "/var/kerberos/krb5kdc/kadm5.keytab",
             "supported_enctypes": "aes256-cts:normal aes128-cts:normal "
                                   "arcfour-hmac:normal camellia256-cts:normal "
                                   "camellia128-cts:normal",
             "pkinit_allow_upn": "on",
             "pkinit_eku_checking": "scLogin",
             "max_renewable_life": "7d"}

        if present:
            env_logger.debug(
                f"Option {realm} presents in realms section in {kdc_conf}.")
            d = {}
            tmp = cnf.get("realms", realm) \
                .replace("{", "").replace("}", "").split("\n")
            tmp = list(filter(None, tmp))
            for i in tmp:
                key, value = [a.strip() for a in i.split("=")]
                d[key] = value

        d["pkinit_anchors"] = "FILE:/var/kerberos/krb5kdc/kdc-ca.pem"
        d["pkinit_identity"] = "FILE:/var/kerberos/krb5kdc/kdc.pem," \
                               "/var/kerberos/krb5kdc/kdckey.pem"

        options = [f"{key} = {value}\n" for key, value in d.items()]
        val = "{\n"
        for opt in options:
            val += opt
        val += "}\n"
        cnf.set("realms", realm, val)
        env_logger.debug(f"Value for option {realm} is {value}")

    with sftp.open(kdc_conf, "w") as f:
        cnf.write(f)
        env_logger.debug(f"File {kdc_conf} is updated")


def create_cnf(user, conf_dir=None):
    """
    Create configuration files for OpenSSL to generate certificates and requests.
    """
    if user == "ca":
        ca_dir = config("CA_DIR")
        conf_dir = join(ca_dir, "conf")
        ca_cnf = f"""[ ca ]
                    default_ca = CA_default

                    [ CA_default ]
                    dir              = {ca_dir}
                    database         = $dir/index.txt
                    new_certs_dir    = $dir/newcerts

                    certificate      = $dir/rootCA.crt
                    serial           = $dir/serial
                    private_key      = $dir/rootCA.key
                    RANDFILE         = $dir/rand

                    default_days     = 365
                    default_crl_hours = 1
                    default_md       = sha256

                    policy           = policy_any
                    email_in_dn      = no

                    name_opt         = ca_default
                    cert_opt         = ca_default
                    copy_extensions  = copy

                    [ usr_cert ]
                    authorityKeyIdentifier = keyid, issuer

                    [ v3_ca ]
                    subjectKeyIdentifier   = hash
                    authorityKeyIdentifier = keyid:always,issuer:always
                    basicConstraints       = CA:true
                    keyUsage               = critical, digitalSignature, cRLSign, keyCertSign

                    [ policy_any ]
                    organizationName       = supplied
                    organizationalUnitName = supplied
                    commonName             = supplied
                    emailAddress           = optional

                    [ req ]
                    distinguished_name = req_distinguished_name
                    prompt             = no

                    [ req_distinguished_name ]
                    O  = Example
                    OU = Example Test
                    CN = Example Test CA"""
        if conf_dir is None:
            raise Exception(f"No conf directory is provided for user {user}")
        with open(f"{conf_dir}/ca.cnf", "w") as f:
            f.write(ca_cnf)
            env_logger.debug(
                f"Configuration file for local CA is created {conf_dir}/ca.cnf")
        return

    user_cnf = f"""[ req ]
                distinguished_name = req_distinguished_name
                prompt = no

                [ req_distinguished_name ]
                O = Example
                OU = Example Test
                CN = {user}

                [ req_exts ]
                basicConstraints = CA:FALSE
                nsCertType = client, email
                nsComment = "{user}"
                subjectKeyIdentifier = hash
                keyUsage = critical, nonRepudiation, digitalSignature
                extendedKeyUsage = clientAuth, emailProtection, msSmartcardLogin
                subjectAltName = otherName:msUPN;UTF8:{user}@EXAMPLE.COM, email:{user}@example.com
                """
    with open(f"{conf_dir}/req_{user}.cnf", "w") as f:
        f.write(user_cnf)
        env_logger.debug(f"Configuration file for CSR for user {user} is created "
                         f"{conf_dir}/req_{user}.cnf")


def create_sssd_config(local_user: str = None):
    """
    Update the content of the sssd.conf file. If file exists, it would be store
    to the backup folder and content in would be edited for testing purposes.
    If file doesn't exist, it would be created and filled with default options.

    Args:
        local_user: username for local user with smart card to add the match rule.
    """
    cnf = ConfigParser(allow_no_value=True)
    cnf.optionxform = str  # Needed for correct parsing of uppercase words
    default = {
        "sssd": {"#<[sssd]>": None,
                 "debug_level": "9",
                 "services": "nss, pam",
                 "domains": "shadowutils"},
        "nss": {"#<[nss]>": None,
                "debug_level": "9"},
        "pam": {"#<[pam]>": None,
                "debug_level": "9",
                "pam_cert_auth": "True"},
        "domain/shadowutils": {"#<[domain/shadowutils]>": None,
                               "debug_level": "9",
                               "id_provider": "files"},
    }

    cnf.read_dict(default)

    sssd_conf = "/etc/sssd/sssd.conf"
    if exists(sssd_conf):
        utils.backup_(sssd_conf, name="sssd-original.conf")

    if local_user:
        cnf[f"certmap/shadowutils/{local_user}"] = {
            f"#<[certmap/shadowutils/{local_user}]>": None,
            "matchrule": f"<SUBJECT>.*CN={local_user}.*"}

    with open(sssd_conf, "w") as f:
        cnf.write(f)
        env_logger.debug("Configuration file for SSSD is updated "
                         "in  /etc/sssd/sssd.conf")
    chmod(sssd_conf, 0o600)


def create_softhsm2_config(card_dir):
    """
    Create SoftHSM2 configuration file in conf_dir. Same directory has to be used
    in setup-ca function, otherwise configuration file wouldn't be found causing
    the error. conf_dir expected to be in work_dir.
    """
    conf_dir = f"{card_dir}/conf"

    with open(f"{conf_dir}/softhsm2.conf", "w") as f:
        f.write(f"directories.tokendir = {card_dir}/tokens/\n"
                f"slots.removable = true\n"
                f"objectstore.backend = file\n"
                f"log.level = INFO\n")
        env_logger.debug(f"Configuration file for SoftHSM2 is created "
                         f"in {conf_dir}/softhsm2.conf.")


def create_virt_card_service(username, card_dir):
    """
    Create systemd service for for virtual smart card (virt_cacard.service).
    """
    path = f"/etc/systemd/system/virt_cacard_{username}.service"
    conf_dir = f"{card_dir}/conf"
    default = {
        "Unit": {
            "Description": f"virtual card for {username}",
            "Requires": "pcscd.service"},
        "Service": {
            "Environment": f'SOFTHSM2_CONF="{conf_dir}/softhsm2.conf"',
            "WorkingDirectory": card_dir,
            "ExecStart": "/usr/bin/virt_cacard >> /var/log/virt_cacard.debug 2>&1",
            "KillMode": "process"
        },
        "Install": {"WantedBy": "multi-user.target"}
    }
    cnf = ConfigParser()
    cnf.optionxform = str

    if exists(path):
        name = split(path)[1].split(".", 1)
        name = name[0] + "-original." + name[1]
        utils.backup_(path, name)

    with open(path, "w") as f:
        cnf.read_dict(default)
        cnf.write(f)
    env_logger.debug(f"Service file {path} for user '{username}' "
                     "is created.")


def read_env(item, *args, **kwargs):
    return config(item, *args, **kwargs)


def read_config(*items):
    """
    Read data from the configuration file and return require items or full
    content.

    Args:
        items: list of items to extracrt from the configuration file.
               If None, full contant would be returned

    Returns:
        list with required items
    """
    try:
        with open(read_env("CONF"), "r") as file:
            config_data = yaml.load(file, Loader=yaml.FullLoader)
            assert config_data, "Data are not loaded correctly."
    except FileNotFoundError as e:
        env_logger.error(".env file is not present. Try to rerun command"
                         "with --conf </path/to/conf.yaml> parameter")
        raise e

    if items is None:
        return config_data

    return_list = []
    for item in items:
        parts = item.split(".")
        value = config_data
        for part in parts:
            if value is None:
                env_logger.debug(
                    f"Key {part} not present in the configuration file. Skip.")
                break

            value = value.get(part)
            if part == parts[-1]:
                return_list.append(value)

    return return_list if len(items) > 1 else return_list[0]


def setup_ca_(env_file):
    ca_dir = read_env("CA_DIR")
    env_logger.debug("Start setup of local CA")

    out = subp.run(["bash", SETUP_CA,
                    "--dir", ca_dir,
                    "--env", env_file])
    assert out.returncode == 0, "Something break in setup script"

    env_logger.debug("Setup of local CA is completed")


def setup_virt_card_(user: dict):
    """
    Call setup script fot virtual smart card

    Args:
        user: dictionary with user information
    """

    username, card_dir, passwd = user["name"], user["card_dir"], user["passwd"]
    cmd = ["bash", SETUP_VSC, "--dir", card_dir, "--username", username]
    if user["local"]:
        if subp.run(["id", username]).returncode != 0:
            enc_passwd = crypt(passwd, '22')
            subp.run(["useradd", username, "-m", "-p", enc_passwd])
            env_logger.debug(f"Local user {username} is added to the system "
                             f"with a password {passwd}")
        else:
            with subp.Popen(['passwd', username, '--stdin'], stdin=subp.PIPE,
                            stderr=subp.PIPE, encoding="utf-8") as proc:
                proc.communicate(passwd)
            env_logger.debug(f"Password for user {username} is updated to {passwd}")

    try:
        if user["cert"]:
            cmd += ["--cert", user["cert"]]
        else:
            raise KeyError
        if user["key"]:
            cmd += ["--key", user["key"]]
        else:
            raise KeyError
    except KeyError:
        ca_dir = read_env("CA_DIR")
        cmd += ["--ca", ca_dir]
        env_logger.debug(f"Key or certificate for user {username} "
                         f"is not present. New pair of key and cert will "
                         f"be generated by local CA from {ca_dir}")

    env_logger.debug(f"Start setup of virtual smart card for user {username} "
                     f"in {card_dir}")
    out = subp.run(cmd, check=True, encoding="utf-8")
    assert out.returncode == 0, "Something break in setup script of " \
                                "virtual smart card :("
    env_logger.debug(f"Setup of virtual smart card for user {username} "
                     f"is completed")


def check_semodule():
    result = subp.run(["semodule", "-l"], stdout=subp.PIPE, stderr=subp.PIPE,
                      encoding="utf-8")
    if "virtcacard" not in result.stdout:
        env_logger.debug(
            "SELinux module for virtual smart cards is not present in the "
            "system. Installing...")
        conf_dir = join(read_env("CA_DIR"), 'conf')
        module = """
(allow pcscd_t node_t(tcp_socket(node_bind)))

; allow p11_child to read softhsm cache - not present in RHEL by default
(allow sssd_t named_cache_t(dir(read search)))"""
        with open(f"{conf_dir}/virtcacard.cil", "w") as f:
            f.write(module)
        subp.run(
            ["semodule", "-i", f"{conf_dir}/virtcacard.cil"], check=True)
        env_logger.debug(
            "SELinux module for virtual smart cards is installed")


def prepare_dir(dir_path, conf=True):
    Path(dir_path).mkdir(parents=True, exist_ok=True)
    env_logger.debug(f"Directory {dir_path} is created")
    if conf:
        Path(join(dir_path, "conf")).mkdir(parents=True, exist_ok=True)
        env_logger.debug(f"Directory {join(dir_path, 'conf')} is created")


def prep_tmp_dirs():
    """
    Prepair directory structure for test environment. All paths are taken from
    previously loaded env file.
    """
    paths = [read_env(path, cast=str) for path in ("CA_DIR", "TMP", "BACKUP")] + \
            [join(read_env("CA_DIR"), "conf")]
    for path in paths:
        prepare_dir(path, conf=False)


def install_ipa_client_(ip):
    env_logger.debug(f"Start installation of IPA client")
    args = ["bash", SETUP_IPA_CLIENT, ip]
    env_logger.debug(f"Aruments for script: {args}")
    run(args, check=True, encoding="utf-8")
    env_logger.debug("IPA client is configured on the system. "
                     "Don't forget to add IPA user by add-ipa-user command :)")


def add_ipa_user_(user):
    username, user_dir = read_config("ipa_user.name", "ipa_user.card_dir")
    env_logger.debug(f"Adding user {username} to IPA server")
    args = ["bash", ADD_IPA_CLIENT, "--username", username, "--dir", user_dir]
    run(args, check=True, encoding="utf-8")
    env_logger.debug(f"User {username} is added to IPA server. "
                     f"Cert and key stored into {user_dir}")


def setup_ipa_server_():
    run(["bash", SETUP_IPA_SERVER])
>>>>>>> b19bbf81
<|MERGE_RESOLUTION|>--- conflicted
+++ resolved
@@ -1,508 +1,3 @@
-<<<<<<< HEAD
-from os.path import (exists, realpath, isfile, dirname, abspath, join)
-from os import mkdir
-import click
-import yaml
-import subprocess as subp
-from shutil import copy
-from re import match
-from decouple import config
-import utils as utils
-from SCAutolib import env_logger
-
-# TODO add docs about parameters
-DIR_PATH = dirname(abspath(__file__))
-SETUP_CA = f"{DIR_PATH}/env/setup_ca.sh"
-SETUP_VSC = f"{DIR_PATH}/env/setup_virt_card.sh"
-CLEANUP_CA = f"{DIR_PATH}/env/cleanup_ca.sh"
-WORK_DIR = f"{DIR_PATH}/virt_card"
-TMP = f"{WORK_DIR}/tmp"
-CONF_DIR = f"{WORK_DIR}/conf"
-KEYS = f"{TMP}/keys"
-CERTS = f"{TMP}/certs"
-BACKUP = f"{TMP}/backup"
-CONFIG_DATA = None  # for caching configuration data
-
-
-@click.group()
-def cli():
-    pass
-
-
-def check_env():
-    """
-    Insure that environment variables are loaded from .env file.
-    """
-    global BACKUP
-    global KEYS
-    global CERTS
-    global TMP
-    if BACKUP is None:
-        BACKUP = config("BACKUP")
-    if KEYS is None:
-        KEYS = config("KEYS")
-    if CERTS is None:
-        CERTS = config("CERTS")
-    if TMP is None:
-        CERTS = config("TMP")
-
-
-@click.command()
-@click.option("--setup", "-s", is_flag=True, default=False, required=False,
-              help="Flag for automatic execution of local CA and virtual "
-                   "smart card deployment")
-@click.option("--conf", "-c", type=click.Path(),
-              help="Path to YAML file with configurations.", required=False)
-@click.option("--work-dir", "-w", type=click.Path(), required=False,
-              default=DIR_PATH,
-              help="Absolute path to working directory"
-                   "Value WORK_DIR in configuration file can overwrite "
-                   "this parameter.")
-@click.option("--env-file", "-e", type=click.Path(), required=False, default=None,
-              help="Absolute path to .env file with environment varibles to be "
-                   "used in the library.")
-def prepair(setup, conf, work_dir, env_file):
-    """
-    Prepair the whole test envrionment including temporary directories, necessary
-    configuration files and services. Also can automaticaly run setup for local
-    CA and virtual smart card.
-
-    Args:
-        setup: if you want to automatically run other setup steps
-        conf: path to configuration file im YAML format
-        work_dir: path to working directory. Can be overwritten
-                  by varible WORK_DIR in confugration file
-        env_file: path to already existing .env file
-    """
-    # TODO: add geting of work_dir from configuraion file
-    env_file = _load_env(env_file, work_dir)
-
-    _prep_tmp_dirs()
-    env_logger.debug("tmp directories are created")
-
-    usernames = _read_config(conf, items=["local_user.name",
-                                          "krb_user.name"])
-    _create_sssd_config(*usernames)
-    env_logger.debug("SSSD configuration file is updated")
-
-    _create_softhsm2_config()
-    env_logger.debug("SoftHSM2 configuration file is created in the "
-                     f"{CONF_DIR}/softhsm2.conf")
-
-    _create_virtcacard_configs()
-    env_logger.debug("Configuration files for virtual smart card are created.")
-
-    _creat_cnf(usernames)
-
-    if setup:
-        _setup_ca(conf, env_file)
-
-        _setup_virt_card(env_file)
-
-
-def _load_env(env_file, work_dir=join(DIR_PATH, "virt_card")) -> str:
-    """
-    Create .env near source files of the libarary. In .env file following
-    variables expected to be present: WORK_DIR, CONF_DIR, TMP, KEYS, CERTS, BACKUP.
-    Deployment process would relay on this variables.
-
-    Args:
-        env_file:  path to already existing .env file. If given, then it would be just copied to the library.
-        work_dir: working directory
-
-    Returns:
-        Path to .env file.
-    """
-    global WORK_DIR
-    global CONF_DIR
-    global BACKUP
-
-    if env_file is None:
-        env_file = f"{DIR_PATH}/.env"
-        with open(env_file, "w") as f:
-            f.write(f"WORK_DIR={work_dir}\n")
-            f.write(f"TMP={join(work_dir, 'tmp')}\n")
-            f.write(f"CONF_DIR={join(work_dir, 'conf')}\n")
-            f.write(f"KEYS={join(work_dir, 'tmp','keys')}\n")
-            f.write(f"CERTS={join(work_dir, 'tmp','certs')}\n")
-            f.write(f"BACKUP={join(work_dir, 'tmp','backup')}\n")
-    else:
-        # .env file should be near source file
-        # because this env file is used other source files
-        copy(env_file, DIR_PATH)
-        env_file = join(DIR_PATH, ".env")
-    env_logger.debug("Environment file is created")
-    WORK_DIR = work_dir
-    CONF_DIR = config("CONF_DIR", cast=str)
-    BACKUP = config("BACKUP", cast=str)
-    return env_file
-
-
-def _prep_tmp_dirs():
-    """
-    Prepair directory structure for test environment. All paths are taken from
-    previously loaded env file.
-    """
-    for dir_env_var in ("WORK_DIR", "TMP", "KEYS", "CERTS", "BACKUP", "CONF_DIR"):
-        dir_path = config(dir_env_var, cast=str)
-        if not exists(dir_path):
-            mkdir(dir_path)
-
-
-def _creat_cnf(user_list: [], ca: bool = True):
-    """
-    Create configuration files for OpenSSL to generate certificates and requests.
-    Args:
-        user_list: list of users for which the configuration file for
-                   certificate signing request should be created
-        ca: if configuration file for local CA is need to be generated
-    """
-    if ca:
-        ca_cnf = """[ ca ]
-default_ca = CA_default
-
-[ CA_default ]
-dir              = .
-database         = $dir/index.txt
-new_certs_dir    = $dir/newcerts
-
-certificate      = $dir/rootCA.crt
-serial           = $dir/serial
-private_key      = $dir/rootCA.key
-RANDFILE         = $dir/rand
-
-default_days     = 365
-default_crl_hours = 1
-default_md       = sha256
-
-policy           = policy_any 
-email_in_dn      = no
-
-name_opt         = ca_default
-cert_opt         = ca_default
-copy_extensions  = copy
-
-[ usr_cert ]
-authorityKeyIdentifier = keyid, issuer
-
-[ v3_ca ]
-subjectKeyIdentifier   = hash
-authorityKeyIdentifier = keyid:always,issuer:always
-basicConstraints       = CA:true
-keyUsage               = critical, digitalSignature, cRLSign, keyCertSign
-
-[ policy_any ]
-organizationName       = supplied
-organizationalUnitName = supplied
-commonName             = supplied
-emailAddress           = optional
-
-[ req ]
-distinguished_name = req_distinguished_name
-prompt             = no
-
-[ req_distinguished_name ]
-O  = Example
-OU = Example Test
-CN = Example Test CA
-        """
-        with open(f"{CONF_DIR}/ca.cnf", "w") as f:
-            f.write(ca_cnf)
-            env_logger.debug(f"Confugation file for local CA is created {CONF_DIR}/ca.cnf")
-
-    for user in user_list:
-        user_cnf = f"""[ req ]
-distinguished_name = req_distinguished_name
-prompt = no
-
-[ req_distinguished_name ]
-O = Example
-OU = Example Test
-CN = {user}
-
-[ req_exts ]
-basicConstraints = CA:FALSE
-nsCertType = client, email
-nsComment = "{user}"
-subjectKeyIdentifier = hash
-keyUsage = critical, nonRepudiation, digitalSignature
-extendedKeyUsage = clientAuth, emailProtection, msSmartcardLogin
-subjectAltName = otherName:msUPN;UTF8:{user}@EXAMPLE.COM, email:{user}@example.com
-"""
-        with open(f"{CONF_DIR}/req_{user}.cnf", "w") as f:
-            f.write(user_cnf)
-            env_logger.debug(f"Configuraiton file for CSR for user {user} is created "
-                             f"{CONF_DIR}/req_{user}.cnf")
-
-
-def _create_sssd_config(local_user: str = None, krb_user: str = None):
-    """
-    Update the content of the sssd.conf file. If file exists, it would be store
-    to the backup folder and content in would be edited for testing purposes.
-    If file doesn't exist, it would be created and filled with default options.
-
-    Args:
-        local_user: username for local user with smart card to add the match rule.
-        krb_user: username for kerberos user with smart card to add the match rule.
-    """
-
-    holder = "#<{holder}>\n"
-    content = []
-    if exists("/etc/sssd/sssd.conf"):
-        utils._backup("/etc/sssd/sssd.conf", name="sssd-original.conf")
-        with open("/etc/sssd/sssd.conf", "r") as f:
-            content = f.readlines()
-        for index, line in enumerate(content):
-            if match(r"^\[(.*)]\n$", line):
-                content[index] = line + holder.format(holder=line.rstrip("\n"))
-        if local_user:
-            rule = f"\n[certmap/shadowutils/{local_user}]\n" \
-                   f"matchrule = <SUBJECT>.*CN={local_user}.*\n" \
-                   f"#<[certmap/shadowutils/{local_user}]>\n"
-            content.append(rule)
-
-        if krb_user:
-            pass
-            # TODO: add rule for kerberos user
-    else:
-        content = ["[sssd]\n",
-                   "#<[sssd]>\n",
-                   "debug_level = 9\n",
-                   "services = nss, pam\n",
-                   "domains = shadowutils\n",
-
-                   "\n[nss]\n",
-                   "#<[nss]>\n",
-                   "debug_level = 9\n",
-
-                   "\n[pam]\n",
-                   "#<[pam]>\n",
-                   "debug_level = 9\n",
-                   "pam_cert_auth = True\n",
-
-                   "\n[domain/shadowutils]\n",
-                   "#<[domain/shadowutils]>\n"
-                   "debug_level = 9\n",
-                   "id_provider = files\n"]
-
-        if local_user:
-            content.append(f"\n[certmap/shadowutils/{local_user}]\n"
-                           f"#<[certmap/shadowutils/{local_user}]>\n"
-                           f"matchrule = <SUBJECT>.*CN={local_user}.*\n")
-        if krb_user:
-            pass
-            # TODO: add rule for kerberos user
-
-    with open("/etc/sssd/sssd.conf", "w") as f:
-        f.write("".join(content))
-        env_logger.debug("Configuration file for SSSD is updated "
-                         "in  /etc/sssd/sssd.conf")
-
-
-def _create_softhsm2_config():
-    """
-    Create SoftHSM2 configuraion file in conf_dir. Same directory has to be used
-    in setup-ca function, otherwise configuraion file wouldn't be found causing
-    the error. conf_dir expected to be in work_dir.
-    """
-    hsm_conf = config("SOFTHSM2_CONF", default=None)
-    if hsm_conf is not None:
-        with open(f"{BACKUP}/SoftHSM2-conf-env-var", "w") as f:
-            f.write(hsm_conf + "\n")
-        env_logger.debug(f"Original value of SOFTHSM2_CONF is stored into "
-                         f"{BACKUP}/SoftHSM2-conf-env-var file.")
-    with open(f"{CONF_DIR}/softhsm2.conf", "w") as f:
-        f.write(f"directories.tokendir = {WORK_DIR}/tokens/\n"
-                f"slots.removable = true\n"
-                f"objectstore.backend = file\n"
-                f"log.level = INFO\n")
-        env_logger.debug(f"Configuration file for SoftHSM2 is created "
-                         f"in {CONF_DIR}/softhsm2.conf.")
-
-
-def _create_virtcacard_configs():
-    """
-    Create systemd service (virt_cacard.service) and semodule (virtcacard.cil)
-    for virtual smart card.
-    """
-    # TODO create virt_cacard.service
-    service_path = "/etc/systemd/system/virt_cacard.service"
-    module_path = f"{CONF_DIR}/virtcacard.cil"
-    if exists(service_path):
-        utils._backup(service_path, "virt_cacard-original.service")
-    if exists(module_path):
-        utils._backup(module_path, "virtcacard-original.cil")
-
-    with open(service_path, "w") as f:
-        f.write(f"""[Unit]
-Description=virt_cacard Service
-Requires=pcscd.service
-
-[Service]
-Environment=SOFTHSM2_CONF="{CONF_DIR}/softhsm2.conf"
-WorkingDirectory={WORK_DIR}
-ExecStart=/usr/bin/virt_cacard >> /var/log/virt_cacard.debug 2>&1
-KillMode=process
-
-[Install]
-WantedBy=multi-user.target
-""")
-    env_logger.debug(
-        f"Service file {service_path} for virtual smart card is created.")
-
-    with open(module_path, "w") as f:
-        f.write("""(allow pcscd_t node_t (tcp_socket (node_bind)));
-
-; allow p11_child to read softhsm cache - not present in RHEL by default
-(allow sssd_t named_cache_t (dir (read search)));""")
-
-    env_logger.debug(f"SELinux module create {module_path}")
-
-
-def _read_config(conf, items: [str] = None) -> list:
-    """
-    Read data from the configuration file and return require items or full
-    content.
-
-    Args:
-        conf: path to configuration file
-        items: list of items to extracrt from the configuration file.
-               If None, full contant would be returned
-
-    Returns:
-        list with required items
-    """
-    global CONFIG_DATA
-    if CONFIG_DATA is None:
-        with open(conf, "r") as file:
-            CONFIG_DATA = yaml.load(file, Loader=yaml.FullLoader)
-            assert CONFIG_DATA, "Data are not loaded correctly."
-
-    if items is None:
-        return CONFIG_DATA
-    return_list = []
-    for item in items:
-        parts = item.split(".")
-        value = CONFIG_DATA
-        for part in parts:
-            try:
-                if value is None:
-                    raise KeyError
-                value = value.get(part)
-
-                if part == parts[-1]:
-                    return_list.append(value)
-            except KeyError:
-                env_logger.debug(
-                    f"Key {part} not present in the configuration file. Skip.")
-                break
-    return return_list
-
-
-@click.command()
-@click.option("--env", type=click.Path(), required=False, default=None,
-              help="Path to .env file with specified variables")
-@click.option("--conf", "-c", type=click.Path(), required=True,
-              help="Path to YAML file with configurations")
-@click.option("--work-dir", type=click.Path(), required=False,
-              default=join(DIR_PATH, "virt_card"),
-              help=f"Path to working directory. By default is "
-                   f"{join(DIR_PATH, 'virt_card')}")
-def setup_ca(conf, env_file, work_dir):
-    """
-    CLI command for setup the local CA.
-
-    Args:
-        conf: Path to YAML file with configurations
-        work_dir: Path to working directory. By default working directory is 
-                  in the source directory of the library
-        env_file: Path to .env file with specified variables
-    """
-
-    env_path = _load_env(env_file, work_dir)
-    _setup_ca(conf, env_path)
-
-
-def _setup_ca(conf, env_file):
-    check_env()
-    assert exists(realpath(conf)), f"File {conf} is not exist."
-    assert isfile(realpath(conf)), f"{conf} is not a file."
-
-    env_logger.debug("Start setup of local CA")
-
-    user = _read_config(conf, items=["local_user"])[0]
-    out = subp.run(["bash", SETUP_CA,
-                    "--username", user["name"],
-                    "--userpasswd", user["passwd"],
-                    "--pin", user["pin"],
-                    "--env", env_file])
-    assert out.returncode == 0, "Something break in setup playbook :("
-    env_logger.debug("Setup of local CA is completed")
-
-
-@click.command()
-@click.option("--env", type=click.Path(), required=False, default=None,
-              help="Path to .env file with specified variables")
-@click.option("--work-dir", type=click.Path(), required=False,
-              default=join(DIR_PATH, "virt_card"),
-              help="Working directory where all necessary files and directories "
-                   "are/will be stored")
-def setup_virt_card(env, work_dir):
-    """
-    Setup virtual smart card. Has to be run after configuration of the local CA.
-
-    Args:
-        env: Path to .env file with specified variables
-        work_dir: Working directory where all necessary files and directories
-                  are/will be stored
-    """
-    env_path = _load_env(env, work_dir)
-    _setup_virt_card(env_path)
-
-
-def _setup_virt_card(env_file):
-    """
-    Call setup scritp fro virtual smart card
-
-    Args:
-        env_file: Path to .env file
-    """
-    check_env()
-    env_logger.debug("Start setup of local CA")
-    out = subp.run(["bash", SETUP_VSC, "-c", CONF_DIR, "-e", env_file])
-
-    assert out.returncode == 0, "Something break in setup playbook :("
-    env_logger.debug("Setup of local CA is completed")
-
-
-@click.command()
-@click.option("--conf", "-c", type=click.Path(), help="Path to YAML file with configurations")
-def cleanup_ca(conf):
-    """
-    Cleanup the host after configuration of the testing environment.
-
-    Args:
-        conf: path to configuraion file in YAML format
-    """
-    env_logger.debug("Start cleanup of local CA")
-
-    username = _read_config(conf, ["local_user.name"])[0]
-    # TODO: check after adding kerberos user that everything is also OK
-    out = subp.run(
-        ["bash", CLEANUP_CA, "--username", username])
-
-    assert out.returncode == 0, "Something break in cleanup script :("
-    env_logger.debug("Cleanup of local CA is completed")
-
-
-cli.add_command(setup_ca)
-cli.add_command(setup_virt_card)
-cli.add_command(cleanup_ca)
-cli.add_command(prepair)
-
-if __name__ == "__main__":
-    cli()
-=======
 from posixpath import join
 import subprocess as subp
 from subprocess import PIPE, run, Popen
@@ -933,5 +428,4 @@
 
 
 def setup_ipa_server_():
-    run(["bash", SETUP_IPA_SERVER])
->>>>>>> b19bbf81
+    run(["bash", SETUP_IPA_SERVER])