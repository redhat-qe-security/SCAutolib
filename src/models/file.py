--- conflicted
+++ resolved
@@ -19,11 +19,7 @@
         """
 
     def get(self):
-<<<<<<< HEAD
-        pass
-=======
         ...
->>>>>>> a334c9ec
 
     def backup(self) -> Path:
         """
