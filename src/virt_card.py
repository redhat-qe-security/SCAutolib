import sys
import time
import pexpect
import subprocess as subp
from SCAutolib import log


class VirtCard:
    """
    Class that represents virtual smart card in the tests.
    The of the system level, smart card is represnted as a systemd service.
    Starting and stoping this service simulattes insertion and removing the card.

    This class can be used in context manage (with statment).
    """

<<<<<<< HEAD
    def __init__(self, insert=False):
=======
    def __init__(self, username, insert=False):
>>>>>>> b19bbf81
        """
        Constructor for virtual smart card.

        Args:
            insert: specify if virtual smart card should be automatically
                    inserted in the context manager
        """
        self._insert = insert
<<<<<<< HEAD
=======
        self.service_name = f"virt_cacard_{username}.service"
>>>>>>> b19bbf81
        log.debug("Smart card initialized")

    def __enter__(self):
        if self._insert:
            self.insert()
        return self

    def __exit__(self, exp_type, exp_value, exp_traceback):
        if exp_type is not None:
            log.error("Exception in virtual smart card context")
            log.error(f"Exception type: {exp_type}")
            log.error(f"Exception value: {exp_value}")
            log.error(f"Exception traceback: {exp_traceback}")
        self.remove()

    def remove(self):
        """Simulate removing of the smart card by stopping the systemd service."""
<<<<<<< HEAD
        rc = subp.run(["systemctl", "stop", "virt_cacard.service"])
=======
        rc = subp.run(["systemctl", "stop", self.service_name])
>>>>>>> b19bbf81
        time.sleep(2)
        msg = "Smart card removal failed"
        assert rc.returncode == 0, msg
        log.debug("Smart card removed")

    def insert(self):
        """Simulate inserting of the smart card by starting the systemd service."""
<<<<<<< HEAD
        rc = subp.run(["systemctl", "start", "virt_cacard.service"])
=======
        rc = subp.run(["systemctl", "start", self.service_name])
>>>>>>> b19bbf81

        time.sleep(2)
        msg = "Smart card insert failed"
        assert rc.returncode == 0, msg
        log.debug("Smart card is inserted")

    def enroll(self):
        """Upload new certificates to the virtual smart card. TO BE DONE"""
        pass

    def run_cmd(self, cmd: str = None, expect: str = None, pin: bool = True, passwd: str = None, shell=None):
        """
        Run the create a child from current shell to run cmd. Try to assert
        expect pattern in the output of the cmd. If cmd require, provide
        login wth given PIN or password.

        Args:
            cmd: shell command to be executed
            expect: pattern to match in the output. Can be empty string ("")
            pin: specify if passwd is a smart card PIN or a password for the
                    user. Base on this, corresnpondign pattern would be matched
                    in login output.
            passwd: smart card PIN or user password if login is needed
            shell: shell child where command need to be execute.

        Returns:
            child of current shell with given command
        """
        try:
            if shell is None and cmd is not None:
                shell = pexpect.spawn(cmd, encoding='utf-8')
            shell.logfile = sys.stdout

            if passwd is not None:
                pattern = "PIN for " if pin else "Password"
                out = shell.expect([pexpect.TIMEOUT, pattern], timeout=10)

                if out != 1:
                    if out == 0:
                        log.error("Timed out on passsword / PIN waiting")
                    expect = pattern

                    raise pexpect.exceptions.EOF(f"Pattern '{pattern}' is not "
                                                 f"found in the output.")
                shell.sendline(passwd)

            if expect is not None:
                out = shell.expect([pexpect.TIMEOUT, expect], timeout=20)

                if out != 1:
                    if out == 0:
                        log.error("Time out")
                    raise pexpect.exceptions.EOF(f"Pattern '{expect}' is not "
                                                 f"found in the output.")

        except pexpect.exceptions.EOF as e:
            # Pattern is not found
<<<<<<< HEAD
            log.error(
                f"Pattern '{expect}' not found in output.\n"
                f"Output:\n{str(shell.before)}")
=======
            log.error(f"Pattern '{expect}' not found in output.\n")
            log.error(f"Command: {cmd}")
            log.error(f"Output:\n{str(shell.before)}\n")
>>>>>>> b19bbf81
            raise e
        except Exception as e:
            log.error(f"Unexpected exception: {str(e)}")
            log.error(f"Command: {cmd}")
            raise e
        return shell<|MERGE_RESOLUTION|>--- conflicted
+++ resolved
@@ -14,11 +14,7 @@
     This class can be used in context manage (with statment).
     """
 
-<<<<<<< HEAD
-    def __init__(self, insert=False):
-=======
     def __init__(self, username, insert=False):
->>>>>>> b19bbf81
         """
         Constructor for virtual smart card.
 
@@ -27,10 +23,7 @@
                     inserted in the context manager
         """
         self._insert = insert
-<<<<<<< HEAD
-=======
         self.service_name = f"virt_cacard_{username}.service"
->>>>>>> b19bbf81
         log.debug("Smart card initialized")
 
     def __enter__(self):
@@ -48,11 +41,7 @@
 
     def remove(self):
         """Simulate removing of the smart card by stopping the systemd service."""
-<<<<<<< HEAD
-        rc = subp.run(["systemctl", "stop", "virt_cacard.service"])
-=======
         rc = subp.run(["systemctl", "stop", self.service_name])
->>>>>>> b19bbf81
         time.sleep(2)
         msg = "Smart card removal failed"
         assert rc.returncode == 0, msg
@@ -60,11 +49,7 @@
 
     def insert(self):
         """Simulate inserting of the smart card by starting the systemd service."""
-<<<<<<< HEAD
-        rc = subp.run(["systemctl", "start", "virt_cacard.service"])
-=======
         rc = subp.run(["systemctl", "start", self.service_name])
->>>>>>> b19bbf81
 
         time.sleep(2)
         msg = "Smart card insert failed"
@@ -122,15 +107,9 @@
 
         except pexpect.exceptions.EOF as e:
             # Pattern is not found
-<<<<<<< HEAD
-            log.error(
-                f"Pattern '{expect}' not found in output.\n"
-                f"Output:\n{str(shell.before)}")
-=======
             log.error(f"Pattern '{expect}' not found in output.\n")
             log.error(f"Command: {cmd}")
             log.error(f"Output:\n{str(shell.before)}\n")
->>>>>>> b19bbf81
             raise e
         except Exception as e:
             log.error(f"Unexpected exception: {str(e)}")
